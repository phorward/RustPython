--- conflicted
+++ resolved
@@ -340,7 +340,6 @@
                 Ok(())
             }
 
-<<<<<<< HEAD
             fn delitem_by_idx(&mut self, i: isize, vm: &VirtualMachine) -> PyResult<()> {
                 let i = self.idx(i, "array assignment", vm)?;
                 match self {
@@ -421,7 +420,10 @@
                             );
                         }
                         Ok(())
-=======
+                    })*
+                }
+            }
+
             fn add(&self, other: &ArrayContentType, vm: &VirtualMachine) -> PyResult<PyObjectRef> {
                 match self {
                     $(ArrayContentType::$n(v) => if let ArrayContentType::$n(other) = other {
@@ -469,7 +471,6 @@
                     $(ArrayContentType::$n(v) => {
                         let mut elements = v.iter().cycle().take(v.len() * counter).cloned().collect();
                         std::mem::swap(v, &mut elements);
->>>>>>> 26638e4e
                     })*
                 }
             }
@@ -755,7 +756,6 @@
         }
     }
 
-<<<<<<< HEAD
     #[pymethod(name = "__delitem__")]
     fn delitem(&self, needle: Either<isize, PySliceRef>, vm: &VirtualMachine) -> PyResult<()> {
         match needle {
@@ -764,7 +764,6 @@
         }
     }
 
-=======
     #[pymethod(name = "__add__")]
     fn add(&self, other: PyObjectRef, vm: &VirtualMachine) -> PyResult<PyObjectRef> {
         if let Some(other) = other.payload::<PyArray>() {
@@ -807,7 +806,6 @@
         zelf
     }
 
->>>>>>> 26638e4e
     #[pymethod(name = "__repr__")]
     fn repr(zelf: PyRef<Self>, vm: &VirtualMachine) -> PyResult<String> {
         zelf.borrow_value().repr(vm)
