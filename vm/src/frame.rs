--- conflicted
+++ resolved
@@ -21,12 +21,8 @@
 use crate::obj::objstr;
 use crate::obj::objtype;
 use crate::pyobject::{
-<<<<<<< HEAD
-    AttributeProtocol, DictProtocol, IdProtocol, PyContext, PyObject, PyObjectRef, PyResult,
-=======
-    AttributeProtocol, DictProtocol, IdProtocol, PyContext, PyFuncArgs, PyObjectRef, PyResult,
->>>>>>> 94e3cb83
-    PyValue, TryFromObject, TypeProtocol,
+    AttributeProtocol, DictProtocol, IdProtocol, PyContext, PyObjectRef, PyResult, PyValue,
+    TryFromObject, TypeProtocol,
 };
 use crate::vm::VirtualMachine;
 
