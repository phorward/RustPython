use std::iter;
use std::mem;
use std::str;

use crate::ast::{ConversionFlag, StringGroup};
use crate::error::{FStringError, FStringErrorType};
use crate::location::Location;
use crate::parser::parse_expression;

use self::FStringErrorType::*;
use self::StringGroup::*;

struct FStringParser<'a> {
    chars: iter::Peekable<str::Chars<'a>>,
}

impl<'a> FStringParser<'a> {
    fn new(source: &'a str) -> Self {
        Self {
            chars: source.chars().peekable(),
        }
    }

    fn parse_formatted_value(&mut self) -> Result<StringGroup, FStringErrorType> {
        let mut expression = String::new();
        let mut spec = None;
        let mut delims = Vec::new();
        let mut conversion = None;
        let mut pred_expression_text = String::new();
        let mut trailing_seq = String::new();

        while let Some(ch) = self.chars.next() {
            match ch {
                // can be integrated better with the remainign code, but as a starting point ok
                // in general I would do here a tokenizing of the fstrings to omit this peeking.
                '!' if self.chars.peek() == Some(&'=') => {
                    expression.push_str("!=");
                    self.chars.next();
                }

                '=' if self.chars.peek() == Some(&'=') => {
                    expression.push_str("==");
                    self.chars.next();
                }

                '>' if self.chars.peek() == Some(&'=') => {
                    expression.push_str(">=");
                    self.chars.next();
                }

                '<' if self.chars.peek() == Some(&'=') => {
                    expression.push_str("<=");
                    self.chars.next();
                }

                '!' if delims.is_empty() && self.chars.peek() != Some(&'=') => {
                    if expression.trim().is_empty() {
                        return Err(EmptyExpression);
                    }

                    conversion = Some(match self.chars.next() {
                        Some('s') => ConversionFlag::Str,
                        Some('a') => ConversionFlag::Ascii,
                        Some('r') => ConversionFlag::Repr,
                        Some(_) => {
                            return Err(InvalidConversionFlag);
                        }
                        None => {
                            return Err(ExpectedRbrace);
                        }
                    });

<<<<<<< HEAD
                    if let Some(&peek) = self.chars.peek() {
                        if peek != '}' && peek != ':' {
                            return Err(ExpectedRbrace);
                        }
                    } else {
=======
                    if let Some(peek) = self.chars.peek() {
                        if peek != '}' && peek != ':' {
>>>>>>> cba961ec
                        return Err(ExpectedRbrace);
                    }
                }

                // match a python 3.8 self documenting expression
                // format '{' PYTHON_EXPRESSION '=' FORMAT_SPECIFIER? '}'
                '=' if self.chars.peek() != Some(&'=') => {
                    // check for delims empty?
                    pred_expression_text = expression.to_string(); // safe expression before = to print it
                }

                ':' if delims.is_empty() => {
                    let mut nested = false;
                    let mut in_nested = false;
                    let mut spec_expression = String::new();
                    while let Some(&next) = self.chars.peek() {
                        match next {
                            '{' => {
                                if in_nested {
                                    return Err(ExpressionNestedTooDeeply);
                                }
                                in_nested = true;
                                nested = true;
                                self.chars.next();
                                continue;
                            }
                            '}' => {
                                if in_nested {
                                    in_nested = false;
                                    self.chars.next();
                                }
                                break;
                            }
                            _ => (),
                        }
                        spec_expression.push(next);
                        self.chars.next();
                    }
                    if in_nested {
                        return Err(UnclosedLbrace);
                    }
                    if nested {
                        spec = Some(Box::new(FormattedValue {
                            value: Box::new(
                                parse_expression(spec_expression.trim())
                                    .map_err(|e| InvalidExpression(Box::new(e.error)))?,
                            ),
                            conversion: None,
                            spec: None,
                        }))
                    } else {
                        spec = Some(Box::new(Constant {
                            value: spec_expression.to_owned(),
                        }))
                    }
                }
                '(' | '{' | '[' => {
                    expression.push(ch);
                    delims.push(ch);
                }
                ')' => {
                    if delims.pop() != Some('(') {
                        return Err(MismatchedDelimiter);
                    }
                    expression.push(ch);
                }
                ']' => {
                    if delims.pop() != Some('[') {
                        return Err(MismatchedDelimiter);
                    }
                    expression.push(ch);
                }
                '}' if !delims.is_empty() => {
                    if delims.pop() != Some('{') {
                        return Err(MismatchedDelimiter);
                    }
                    expression.push(ch);
                }
                '}' => {
                    if expression.is_empty() {
                        return Err(EmptyExpression);
                    }
                    if pred_expression_text.is_empty() {
                        return Ok(FormattedValue {
                            value: Box::new(
                                parse_expression(expression.trim())
                                    .map_err(|e| InvalidExpression(Box::new(e.error)))?,
                            ),
                            conversion,
                            spec,
                        });
                    } else {
                        return Ok(Joined {
                            values: vec![
                                Constant {
                                    value: pred_expression_text + "=",
                                },
                                Constant {
                                    value: trailing_seq,
                                },
                                FormattedValue {
                                    value: Box::new(
                                        parse_expression(expression.trim())
                                            .map_err(|e| InvalidExpression(Box::new(e.error)))?,
                                    ),
                                    conversion,
                                    spec,
                                },
                            ],
                        });
                    }
                }
                '"' | '\'' => {
                    expression.push(ch);
                    while let Some(next) = self.chars.next() {
                        expression.push(next);
                        if next == ch {
                            break;
                        }
                    }
                }
                ' ' if !pred_expression_text.is_empty() => {
                    trailing_seq.push(ch);
                }
                _ => {
                    expression.push(ch);
                }
            }
        }
        Err(UnclosedLbrace)
    }

    fn parse(mut self) -> Result<StringGroup, FStringErrorType> {
        let mut content = String::new();
        let mut values = vec![];

        while let Some(ch) = self.chars.next() {
            match ch {
                '{' => {
                    if let Some('{') = self.chars.peek() {
                        self.chars.next();
                        content.push('{');
                    } else {
                        if !content.is_empty() {
                            values.push(Constant {
                                value: mem::replace(&mut content, String::new()),
                            });
                        }

                        values.push(self.parse_formatted_value()?);
                    }
                }
                '}' => {
                    if let Some('}') = self.chars.peek() {
                        self.chars.next();
                        content.push('}');
                    } else {
                        return Err(UnopenedRbrace);
                    }
                }
                _ => {
                    content.push(ch);
                }
            }
        }

        if !content.is_empty() {
            values.push(Constant { value: content })
        }

        Ok(match values.len() {
            0 => Constant {
                value: String::new(),
            },
            1 => values.into_iter().next().unwrap(),
            _ => Joined { values },
        })
    }
}

/// Parse an f-string into a string group.
fn parse_fstring(source: &str) -> Result<StringGroup, FStringErrorType> {
    FStringParser::new(source).parse()
}

/// Parse an fstring from a string, located at a certain position in the sourcecode.
/// In case of errors, we will get the location and the error returned.
pub fn parse_located_fstring(
    source: &str,
    location: Location,
) -> Result<StringGroup, FStringError> {
    parse_fstring(source).map_err(|error| FStringError { error, location })
}

#[cfg(test)]
mod tests {
    use crate::ast;

    use super::*;

    fn mk_ident(name: &str, row: usize, col: usize) -> ast::Expression {
        ast::Expression {
            location: ast::Location::new(row, col),
            node: ast::ExpressionType::Identifier {
                name: name.to_owned(),
            },
        }
    }

    #[test]
    fn test_parse_fstring() {
        let source = String::from("{a}{ b }{{foo}}");
        let parse_ast = parse_fstring(&source).unwrap();

        assert_eq!(
            parse_ast,
            Joined {
                values: vec![
                    FormattedValue {
                        value: Box::new(mk_ident("a", 1, 1)),
                        conversion: None,
                        spec: None,
                    },
                    FormattedValue {
                        value: Box::new(mk_ident("b", 1, 1)),
                        conversion: None,
                        spec: None,
                    },
                    Constant {
                        value: "{foo}".to_owned()
                    }
                ]
            }
        );
    }

    #[test]
    fn test_parse_fstring_nested_spec() {
        let source = String::from("{foo:{spec}}");
        let parse_ast = parse_fstring(&source).unwrap();

        assert_eq!(
            parse_ast,
            FormattedValue {
                value: Box::new(mk_ident("foo", 1, 1)),
                conversion: None,
                spec: Some(Box::new(FormattedValue {
                    value: Box::new(mk_ident("spec", 1, 1)),
                    conversion: None,
                    spec: None,
                })),
            }
        );
    }

    #[test]
    fn test_parse_fstring_not_nested_spec() {
        let source = String::from("{foo:spec}");
        let parse_ast = parse_fstring(&source).unwrap();

        assert_eq!(
            parse_ast,
            FormattedValue {
                value: Box::new(mk_ident("foo", 1, 1)),
                conversion: None,
                spec: Some(Box::new(Constant {
                    value: "spec".to_owned(),
                })),
            }
        );
    }

    #[test]
    fn test_parse_empty_fstring() {
        assert_eq!(
            parse_fstring(""),
            Ok(Constant {
                value: String::new(),
            }),
        );
    }

    #[test]
    fn test_fstring_parse_selfdocumenting_base() {
        let src = String::from("{user=}");
        let parse_ast = parse_fstring(&src);

        assert!(parse_ast.is_ok());
    }

    #[test]
    fn test_fstring_parse_selfdocumenting_base_more() {
        let src = String::from("mix {user=} with text and {second=}");
        let parse_ast = parse_fstring(&src);

        assert!(parse_ast.is_ok());
    }

    #[test]
    fn test_fstring_parse_selfdocumenting_format() {
        let src = String::from("{user=:>10}");
        let parse_ast = parse_fstring(&src);

        assert!(parse_ast.is_ok());
    }

    #[test]
    fn test_parse_invalid_fstring() {
        assert_eq!(parse_fstring("{5!a"), Err(ExpectedRbrace));
        assert_eq!(parse_fstring("{5!a1}"), Err(ExpectedRbrace));
        assert_eq!(parse_fstring("{5!"), Err(ExpectedRbrace));
        assert_eq!(parse_fstring("abc{!a 'cat'}"), Err(EmptyExpression));
        assert_eq!(parse_fstring("{!a"), Err(EmptyExpression));
        assert_eq!(parse_fstring("{ !a}"), Err(EmptyExpression));

        assert_eq!(parse_fstring("{5!}"), Err(InvalidConversionFlag));
        assert_eq!(parse_fstring("{5!x}"), Err(InvalidConversionFlag));

        assert_eq!(parse_fstring("{a:{a:{b}}"), Err(ExpressionNestedTooDeeply));

        assert_eq!(parse_fstring("{a:b}}"), Err(UnopenedRbrace));
        assert_eq!(parse_fstring("}"), Err(UnopenedRbrace));
        assert_eq!(parse_fstring("{a:{b}"), Err(UnclosedLbrace));
        assert_eq!(parse_fstring("{"), Err(UnclosedLbrace));

        assert_eq!(parse_fstring("{}"), Err(EmptyExpression));

        // TODO: check for InvalidExpression enum?
        assert!(parse_fstring("{class}").is_err());
    }

    #[test]
    fn test_parse_fstring_not_equals() {
        let source = String::from("{1 != 2}");
        let parse_ast = parse_fstring(&source);
        assert!(parse_ast.is_ok());
    }

    #[test]
    fn test_parse_fstring_equals() {
        let source = String::from("{42 == 42}");
        let parse_ast = parse_fstring(&source);
        assert!(parse_ast.is_ok());
    }

    #[test]
    fn test_parse_fstring_selfdoc_prec_space() {
        let source = String::from("{x   =}");
        let parse_ast = parse_fstring(&source);
        assert!(parse_ast.is_ok());
    }

    #[test]
    fn test_parse_fstring_selfdoc_trailing_space() {
        let source = String::from("{x=   }");
        let parse_ast = parse_fstring(&source);
        assert!(parse_ast.is_ok());
    }
}<|MERGE_RESOLUTION|>--- conflicted
+++ resolved
@@ -70,16 +70,11 @@
                         }
                     });
 
-<<<<<<< HEAD
                     if let Some(&peek) = self.chars.peek() {
                         if peek != '}' && peek != ':' {
                             return Err(ExpectedRbrace);
                         }
                     } else {
-=======
-                    if let Some(peek) = self.chars.peek() {
-                        if peek != '}' && peek != ':' {
->>>>>>> cba961ec
                         return Err(ExpectedRbrace);
                     }
                 }
